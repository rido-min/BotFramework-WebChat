--- conflicted
+++ resolved
@@ -15,17 +15,7 @@
 
 export class Carousel extends React.Component<CarouselProps, {}> {
     private root: HTMLDivElement;
-<<<<<<< HEAD
-    private scrollDiv: HTMLDivElement;
-    private scrollStartTimer: NodeJS.Timer;
-    private scrollSyncTimer: NodeJS.Timer;
-    private scrollDurationTimer: NodeJS.Timer;
-    private animateDiv: HTMLDivElement;
-    private scrollEventListener = () => this.onScroll();
-    private scrollAllowInterrupt = true;
-=======
     private hscroll: HScroll;
->>>>>>> 803276f8
 
     constructor(props: CarouselProps) {
         super(props);
