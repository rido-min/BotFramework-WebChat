--- conflicted
+++ resolved
@@ -141,11 +141,8 @@
         messageFailed: "no enviado",
         messageSending: "enviando",
         timeSent: " a las %1",
-<<<<<<< HEAD
         consolePlaceholder: "Escribe tu mensaje...",
         listeningIndicator: "Listening..."
-=======
-        consolePlaceholder: "Escribe tu mensaje..."
     },
     'el-gr': {
         title: "Συνομιλία",
@@ -158,7 +155,8 @@
         messageFailed: "αποτυχία",
         messageSending: "αποστολή",
         timeSent: " την %1",
-        consolePlaceholder: "Πληκτρολόγηση μηνύματος..."
+        consolePlaceholder: "Πληκτρολόγηση μηνύματος...",
+        listeningIndicator: "Listening..."
     },
     'it-it': {
         title: "Chat",
@@ -171,8 +169,8 @@
         messageFailed: "impossibile inviare",
         messageSending: "invio",
         timeSent: " il %1",
-        consolePlaceholder: "Scrivi il tuo messaggio..."
->>>>>>> abb2be8f
+        consolePlaceholder: "Scrivi il tuo messaggio...",
+        listeningIndicator: "Listening..."
     }
 }
 
