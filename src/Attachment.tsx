--- conflicted
+++ resolved
@@ -13,17 +13,44 @@
         { buttons.map((button, index) => <li key={ index }><button onClick={ () => onClickButton(button.type, button.value) }>{ button.title }</button></li>) }
     </ul>;
 
-const imageWithOnLoad = (url: string, onImageLoad: () => void, thumbnailUrl?: string, autoPlay?:boolean, loop?: boolean) =>
-    <img src={ url } autoPlay = { autoPlay } loop = { loop } poster = { thumbnailUrl } onLoad={ onImageLoad } />;
-
-const audio = (audioUrl: string, autoPlay?:boolean, loop?: boolean) =>
+const imageWithOnLoad = (
+    url: string,
+    onImageLoad: () => void,
+    onClick?: () => void,       // Enables FlexCards in Emulator
+    thumbnailUrl?: string,
+    autoPlay?:boolean,
+    loop?: boolean
+) =>
+    <img src={ url } autoPlay = { autoPlay } loop = { loop } poster = { thumbnailUrl } onLoad={ onImageLoad } onClick = { onClick }/>;
+
+const attachedImage = (
+    images: { url: string,  tap?: Button }[],
+    onImageLoad: () => void,
+    onClickButton?: (type: string, value: string) => void   // Enables FlexCards in Emulator
+ ) => {
+    if (!images || images.length === 0)
+        return null;
+    const image = images[0];
+    const tap = onClickButton && image.tap;
+    return imageWithOnLoad(image.url, onImageLoad, tap && (() => onClickButton(tap.type, tap.value)));
+ }
+
+const audio = (
+    audioUrl: string,
+    autoPlay?:boolean,
+    loop?: boolean
+) =>
     <audio src={ audioUrl } autoPlay={ autoPlay } controls loop={ loop } />;
 
-const videoWithOnLoad = (videoUrl: string, onImageLoad: () => void, thumbnailUrl?: string, autoPlay?:boolean, loop?: boolean) =>
+const videoWithOnLoad = (
+    videoUrl: string,
+    onImageLoad: () => void,
+    onClick?: () => void,
+    thumbnailUrl?: string,
+    autoPlay?:boolean,
+    loop?: boolean
+) =>
     <video src={ videoUrl } poster={ thumbnailUrl } autoPlay={ autoPlay } controls loop={ loop } onLoadedMetadata={ onImageLoad } />;
-
-const attachedImage = (images: { url: string }[], onImageLoad: () => void, ) =>
-    images && images.length > 0 && imageWithOnLoad(images[0].url, onImageLoad);
 
 const isGifMedia = (url: string) =>
     url.slice((url.lastIndexOf(".") - 1 >>> 0) + 2).toLowerCase() == 'gif';
@@ -42,45 +69,6 @@
 
     const attachment = props.attachment;
 
-<<<<<<< HEAD
-=======
-    const buttons = (buttons?: Button[]) => buttons &&
-        <ul className="wc-card-buttons">
-            { buttons.map((button, index) => <li key={ index }><button onClick={ () => props.onClickButton(button.type, button.value) }>{ button.title }</button></li>) }
-        </ul>;
-
-    const imageWithOnLoad = (url: string, thumbnailUrl?: string, autoPlay?:boolean, loop?: boolean) =>
-        <img src={ url } autoPlay = { autoPlay } loop = { loop } poster = { thumbnailUrl } onLoad={ props.onImageLoad } />;
-
-    const audio = (audioUrl: string, autoPlay?:boolean, loop?: boolean) =>
-        <audio src={ audioUrl } autoPlay={ autoPlay } controls loop={ loop } />;
-
-    const videoWithOnLoad = (videoUrl: string, thumbnailUrl?: string, autoPlay?:boolean, loop?: boolean) =>
-        <video src={ videoUrl } poster={ thumbnailUrl } autoPlay={ autoPlay } controls loop={ loop } onLoadedMetadata={ props.onImageLoad } />;
-
-    const attachedImage = (images?: { url: string }[]) =>
-        images && images.length > 0 && imageWithOnLoad(images[0].url);
-
-    const isGifMedia = (url: string): boolean => {
-        return url.slice((url.lastIndexOf(".") - 1 >>> 0) + 2).toLowerCase() == 'gif';
-    }
-
-    const isUnsupportedCardContentType = (contentType: string): boolean => {
-        let searchPattern = new RegExp('^application/vnd\.microsoft\.card\.', 'i');
-        return searchPattern.test(contentType); 
-    }
-
-    const imageWithActionWithOnLoad = (image: {url: string, tap?: Button}, thumbnailUrl?: string, autoPlay?:boolean, loop?: boolean) => {
-        if (!image.tap)
-            return imageWithOnLoad(image.url);
-
-        return <img src={ image.url } autoPlay = { autoPlay } loop = { loop } poster = { thumbnailUrl } onLoad={ props.onImageLoad } onClick={ () => props.onClickButton(image.tap.type, image.tap.value) } />;
-    }
-
-    const attachedImageWithAction = (images?: {url: string, tap?: Button}[]) =>
-        images && images.length > 0 && imageWithActionWithOnLoad(images[0]);
-
->>>>>>> d868bef0
     switch (attachment.contentType) {
         case "application/vnd.microsoft.card.hero":
             if (!attachment.content)
@@ -128,7 +116,7 @@
             const media = isGifMedia(attachment.content.media[0].url) ? imageWithOnLoad : videoWithOnLoad; 
             return (
                 <div className='wc-card animation'>
-                    { media(attachment.content.media[0].url, props.onImageLoad, attachment.content.image ? attachment.content.image.url : null, attachment.content.autostart, attachment.content.autoloop) }
+                    { media(attachment.content.media[0].url, props.onImageLoad, undefined, attachment.content.image ? attachment.content.image.url : null, attachment.content.autostart, attachment.content.autoloop) }
                     { title(attachment.content.title) }
                     { subtitle(attachment.content.subtitle) }
                     { text(attachment.content.text) }
@@ -197,17 +185,17 @@
                 </div>
             );
 
-        // only supported for 'skype' channel.
+        // FlexCard is specific to Skype channels. Used by Emulator ony.
         case "application/vnd.microsoft.card.flex":
             if (!attachment.content)
                 return null;
             return (
                 <div className='wc-card flex'>
-                    { attachedImageWithAction(attachment.content.images) }
+                    { attachedImage(attachment.content.images, props.onImageLoad, props.onClickButton) }
                     { renderIfNonempty(attachment.content.title, title => <h1>{title}</h1>) }
                     { renderIfNonempty(attachment.content.subtitle, subtitle => <h2>{subtitle}</h2>) }
                     { renderIfNonempty(attachment.content.text, text => <p>{text}</p>) }
-                    { buttons(attachment.content.buttons) }
+                    { buttons(attachment.content.buttons, props.onClickButton) }
                 </div>
             );
 
