--- conflicted
+++ resolved
@@ -1,6 +1,5 @@
 import * as MarkdownIt from 'markdown-it';
 import * as React from 'react';
-<<<<<<< HEAD
 
 export interface MarkdownItOptions{
   html?:         boolean,       // Enable HTML tags in source
@@ -26,18 +25,12 @@
   // If result starts with <pre... internal wrapper is skipped.
   highlight?: Object    
 }
-=======
->>>>>>> a86b03c8
 
 export interface IFormattedTextProps {
     text: string,
     format: string,
-<<<<<<< HEAD
     onImageLoad: () => void,
     markdownOptions?: MarkdownItOptions
-=======
-    onImageLoad: () => void
->>>>>>> a86b03c8
 }
 
 export const FormattedText = (props: IFormattedTextProps) => {
@@ -62,20 +55,9 @@
 
 const renderMarkdown = (
     text: string,
-<<<<<<< HEAD
-    markdownOptions: MarkdownItOptions,
-    onImageLoad: () => void
-) => {
-    const src = text.replace(/<br\s*\/?>/ig, '\r\n\r\n');
-    markdownOptions = markdownOptions == null ? {html: true, linkify: true, typographer: true} : markdownOptions; 
-    const md = new MarkdownIt(markdownOptions);
-    const elements = md.render(src);
-    return  <div className="format-markdown" dangerouslySetInnerHTML={{__html: elements}} />;
-=======
     onImageLoad: () => void
 ) => {
     const src = text.replace(/<br\s*\/?>/ig, '\r\n\r\n');
     const __html = markdownIt.render(src);
     return <div className="format-markdown" dangerouslySetInnerHTML={{ __html }} />;
->>>>>>> a86b03c8
 }