import { Activity, IBotConnection, User, ConnectionStatus, Message } from 'botframework-directlinejs';
import { FormatOptions, ActivityOrID, konsole, sendMessage as sendChatMessage } from './Chat';
import { strings, defaultStrings, Strings } from './Strings';
import { BehaviorSubject } from 'rxjs/BehaviorSubject';
import { Speech } from './SpeechModule';

// Reducers - perform state transformations

import { Reducer } from 'redux';

export interface ShellState {
    sendTyping: boolean
    input: string
    listening: boolean
    lastInputViaSpeech : boolean
}

export type ShellAction = {
    type: 'Update_Input',
    input: string
    source: "text" | "speech"
} | {
    type: 'Listening_Starting'
} | {
    type: 'Listening_Start'
} | {
    type: 'Listening_Stop'
} | {
    type: 'Stop_Speaking'
} |  {
    type: 'Card_Action_Clicked'
} | {
    type: 'Set_Send_Typing',
    sendTyping: boolean
} | {
    type: 'Send_Message',
    activity: Activity
}| {
    type: 'Speak_SSML',
    ssml: string,
    locale: string
    autoListenAfterSpeak: boolean
}

export const shell: Reducer<ShellState> = (
    state: ShellState = {
        input: '',
        sendTyping: false,
        listening : false,
        lastInputViaSpeech : false
    },
    action: ShellAction
) => {
    switch (action.type) {
        case 'Update_Input':
            return {
                ... state,
                input: action.input,
                lastInputViaSpeech : action.source == "speech"
            };
            
        case 'Listening_Start':
            return {
                ... state,
                listening: true
            };

        case 'Listening_Stop':
            return {
                ... state,
                listening: false
            };

        case 'Send_Message':
            return {
                ... state,
                input: ''
            };
        
        case 'Set_Send_Typing':
            return {
                ... state,
                sendTyping: action.sendTyping
            };

       case 'Card_Action_Clicked':
           return {
               ... state,
               lastInputViaSpeech : false
           };
           
        default:
        case 'Listening_Starting':
            return state;
    }
}

export interface FormatState {
    locale: string,
    options: FormatOptions,
    strings: Strings,
    carouselMargin: number
}

export type FormatAction = {
    type: 'Set_Format_Options',
    options: FormatOptions,
} | {
    type: 'Set_Locale',
    locale: string
} | {
    type: 'Set_Measurements',
    carouselMargin: number
}

export const format: Reducer<FormatState> = (
    state: FormatState = {
        locale: 'en-us',
        options: {
            showHeader: true
        },
        strings: defaultStrings,
        carouselMargin: undefined
    },
    action: FormatAction
) => {
    switch (action.type) {
        case 'Set_Format_Options':
            return {
                ... state,
                options: action.options,
            };
        case 'Set_Locale':
            return {
                ... state,
                locale: action.locale,
                strings: strings(action.locale),
            };
        case 'Set_Measurements':
            return {
                ... state,
                carouselMargin: action.carouselMargin
            };
        default:
            return state;
    }
}

export interface SizeState {
    height: number,
    width: number,
}

export type SizeAction = {
    type: 'Set_Size',
    width: number,
    height: number
}

export const size: Reducer<SizeState> = (
    state: SizeState = {
        width: undefined,
        height: undefined
    },
    action: SizeAction
) => {
    switch (action.type) {
        case 'Set_Size':
            return {
                ... state,
                width: action.width,
                height: action.height
            };
        default:
            return state;
    }
}


export interface ConnectionState {
    connectionStatus: ConnectionStatus,
    botConnection: IBotConnection,
    selectedActivity: BehaviorSubject<ActivityOrID>,
    user: User,
    bot: User
}

export type ConnectionAction = {
    type: 'Start_Connection',
    botConnection: IBotConnection,
    user: User,
    bot: User,
    selectedActivity: BehaviorSubject<ActivityOrID>
} | {
    type: 'Connection_Change',
    connectionStatus: ConnectionStatus
}

export const connection: Reducer<ConnectionState> = (
    state: ConnectionState = {
        connectionStatus: ConnectionStatus.Uninitialized,
        botConnection: undefined,
        selectedActivity: undefined,
        user: undefined,
        bot: undefined
    },
    action: ConnectionAction
) => {
    switch (action.type) {
        case 'Start_Connection':
            return {
                ... state,
                botConnection: action.botConnection,
                user: action.user,
                bot: action.bot,
                selectedActivity: action.selectedActivity
            };
        case 'Connection_Change':
            return {
                ... state,
                connectionStatus: action.connectionStatus
            };
        default:
            return state;
    }
}

export interface HistoryState {
    activities: Activity[],
    clientActivityBase: string,
    clientActivityCounter: number,
    selectedActivity: Activity
}

export type HistoryAction = {
    type: 'Receive_Message' | 'Send_Message' | 'Show_Typing' | 'Receive_Sent_Message'
    activity: Activity
} | {
    type: 'Send_Message_Try' | 'Send_Message_Fail' | 'Send_Message_Retry',
    clientActivityId: string
} | {
    type: 'Send_Message_Succeed'
    clientActivityId: string
    id: string
} | {
    type: 'Select_Activity',
    selectedActivity: Activity
} | {
    type: 'Take_SuggestedAction',
    message: Message
} | {
    type: 'Clear_Typing',
    id: string
}

const copyArrayWithUpdatedItem = <T>(array: Array<T>, i: number, item: T) => [
    ... array.slice(0, i),
    item,
    ... array.slice(i + 1)
];

export const history: Reducer<HistoryState> = (
    state: HistoryState = {
        activities: [],
        clientActivityBase: Date.now().toString() + Math.random().toString().substr(1) + '.',
        clientActivityCounter: 0,
        selectedActivity: null
    },
    action: HistoryAction
) => {
    konsole.log("history action", action);
    switch (action.type) {
        case 'Receive_Sent_Message': {
            if (!action.activity.channelData || !action.activity.channelData.clientActivityId) {
                // only postBack messages don't have clientActivityId, and these shouldn't be added to the history
                return state;
            }
            const i = state.activities.findIndex(activity =>
                activity.channelData && activity.channelData.clientActivityId === action.activity.channelData.clientActivityId
            );
            if (i !== -1) {
                const activity = state.activities[i];
                return {
                    ... state,
                    activities: copyArrayWithUpdatedItem(state.activities, i, activity),
                    selectedActivity: state.selectedActivity === activity ? action.activity : state.selectedActivity
                };
            }
            // else fall through and treat this as a new message
        }
        case 'Receive_Message':
            if (state.activities.find(a => a.id === action.activity.id)) return state; // don't allow duplicate messages

            return {
                ... state, 
                activities: [
                    ... state.activities.filter(activity => activity.type !== "typing"),
                    action.activity,
                    ... state.activities.filter(activity => activity.from.id !== action.activity.from.id && activity.type === "typing"),
                ]
            };

        case 'Send_Message':
            return {
                ... state,
                activities: [
                    ... state.activities.filter(activity => activity.type !== "typing"),
                    {
                        ... action.activity,
                        timestamp: (new Date()).toISOString(),
                        channelData: { clientActivityId: state.clientActivityBase + state.clientActivityCounter }
                    },
                    ... state.activities.filter(activity => activity.type === "typing"),
                ],
                clientActivityCounter: state.clientActivityCounter + 1
            };

        case 'Send_Message_Retry': {
            const activity = state.activities.find(activity =>
                activity.channelData && activity.channelData.clientActivityId === action.clientActivityId
            );
            const newActivity = activity.id === undefined ? activity : { ... activity, id: undefined };
            return {
                ... state,
                activities: [
                    ... state.activities.filter(activityT => activityT.type !== "typing" && activityT !== activity),
                    newActivity,
                    ... state.activities.filter(activity => activity.type === "typing")
                ],
                selectedActivity: state.selectedActivity === activity ? newActivity : state.selectedActivity
            };
        }
        case 'Send_Message_Succeed':
        case 'Send_Message_Fail': {
            const i = state.activities.findIndex(activity =>
                activity.channelData && activity.channelData.clientActivityId === action.clientActivityId
            );
            if (i === -1) return state;

            const activity = state.activities[i];
            if (activity.id && activity.id != "retry") return state;

            const newActivity = {
                ... activity,
                id: action.type === 'Send_Message_Succeed' ? action.id : null                        
            };
            return {
                ... state,
                activities: copyArrayWithUpdatedItem(state.activities, i, newActivity),
                clientActivityCounter: state.clientActivityCounter + 1,
                selectedActivity: state.selectedActivity === activity ? newActivity : state.selectedActivity
            };
        }
        case 'Show_Typing':
            return {
                ... state, 
                activities: [
                    ... state.activities.filter(activity => activity.type !== "typing"),
                    ... state.activities.filter(activity => activity.from.id !== action.activity.from.id && activity.type === "typing"),
                    action.activity
                ]
            };

        case 'Clear_Typing':
            return {
                ... state, 
                activities: state.activities.filter(activity => activity.id !== action.id),
                selectedActivity: state.selectedActivity && state.selectedActivity.id === action.id ? null : state.selectedActivity
            };

        case 'Select_Activity':
            if (action.selectedActivity === state.selectedActivity) return state;
            return {
                ... state,
                selectedActivity: action.selectedActivity
            };

        case 'Take_SuggestedAction':
            const i = state.activities.findIndex(activity => activity === action.message);
            const activity = state.activities[i];
            const newActivity = {
                ... activity,
                suggestedActions: undefined
            };
            return {
                ... state,
                activities: copyArrayWithUpdatedItem(state.activities, i, newActivity),
                selectedActivity: state.selectedActivity === activity ? newActivity : state.selectedActivity
            }

        default:
            return state;
    }
}

export type ChatActions = ShellAction | FormatAction | SizeAction | ConnectionAction | HistoryAction;

const nullAction = { type: null } as ChatActions;

export interface ChatState {
    shell: ShellState,
    format: FormatState,
    size: SizeState,
    connection: ConnectionState,
    history: HistoryState
}

const speakFromMsg = (msg: Message, fallbackLocale: string) => {
    let speak = msg.speak;
    
    if (!speak && msg.textFormat == null || msg.textFormat == "plain")
        speak = msg.text;
    if (!speak && msg.channelData && msg.channelData.speechOutput && msg.channelData.speechOutput.speakText)
        speak = msg.channelData.speechOutput.speakText;
    if (!speak && msg.attachments && msg.attachments.length > 0)
        for (let i = 0; i < msg.attachments.length; i++) {
            var anymsg = <any>msg;
            if (anymsg.attachments[i]["content"] && anymsg.attachments[i]["content"]["speak"]) {
                speak = anymsg.attachments[i]["content"]["speak"];
                break;
            }
        }

    return {
            type : 'Speak_SSML',
            ssml: speak,
            locale: msg.locale || fallbackLocale,
            autoListenAfterSpeak : (msg.inputHint == "expectingInput") || (msg.channelData && msg.channelData.botState == "WaitingForAnswerToQuestion"),
    }
}

// Epics - chain actions together with async operations

import { applyMiddleware } from 'redux';
import { Epic } from 'redux-observable';
import { Observable } from 'rxjs/Observable';

import 'rxjs/add/operator/catch';
import 'rxjs/add/operator/delay';
import 'rxjs/add/operator/do';
import 'rxjs/add/operator/filter';
import 'rxjs/add/operator/map';
import 'rxjs/add/operator/merge';
import 'rxjs/add/operator/mergeMap';
import 'rxjs/add/operator/throttleTime';
import 'rxjs/add/operator/takeUntil';

import 'rxjs/add/observable/bindCallback';
import 'rxjs/add/observable/empty';
import 'rxjs/add/observable/of';


const sendMessage: Epic<ChatActions, ChatState> = (action$, store) =>
    action$.ofType('Send_Message')
    .map(action => {
        const state = store.getState();
        const clientActivityId = state.history.clientActivityBase + (state.history.clientActivityCounter - 1);
        return ({ type: 'Send_Message_Try', clientActivityId } as HistoryAction);
    });

const trySendMessage: Epic<ChatActions, ChatState> = (action$, store) =>
    action$.ofType('Send_Message_Try')
    .flatMap(action => {
        const state = store.getState();
        const clientActivityId = action.clientActivityId;
        const activity = state.history.activities.find(activity => activity.channelData && activity.channelData.clientActivityId === clientActivityId);
        if (!activity) {
            konsole.log("trySendMessage: activity not found");
            return Observable.empty<HistoryAction>();
        }

        if (state.history.clientActivityCounter == 1) {
            var capabilities = {
                type : 'ClientCapabilities',
                requiresBotState: true,
                supportsTts: true,
                supportsListening: true,
                // Todo: consider implementing acknowledgesTts: true
            };
            (<any>activity).entities  =(<any>activity).entities == null ? [capabilities] :  [...(<any>activity).entities, capabilities];
        }

        return state.connection.botConnection.postActivity(activity)
        .map(id => ({ type: 'Send_Message_Succeed', clientActivityId, id } as HistoryAction))
        .catch(error => Observable.of({ type: 'Send_Message_Fail', clientActivityId } as HistoryAction))
    });

const speakObservable = Observable.bindCallback<string, string, {}, {}>(Speech.SpeechSynthesizer.speak);
const speakSSML:Epic<ChatActions, ChatState> = (action$, store) =>
    action$.ofType('Speak_SSML')
    .filter(action => action.ssml )
    .mergeMap(action => {

        var onSpeakingStarted =  null;
        var onSpeakingFinished = () => nullAction;
        if(action.autoListenAfterSpeak) {
            onSpeakingStarted = () => Speech.SpeechRecognizer.warmup() ;
            onSpeakingFinished = () => ({ type: 'Listening_Starting' } as ShellAction);
        }

        const call$ = speakObservable(action.ssml, action.locale, onSpeakingStarted);
        return call$.map(onSpeakingFinished)
            .catch(error => Observable.of(nullAction));
    })
    .merge(action$.ofType('Speak_SSML').map(_ => ({ type: 'Listening_Stop' } as ShellAction)));

const speakOnMessageReceived:Epic<ChatActions, ChatState> = (action$, store) =>
    action$.ofType('Receive_Message')
    .filter(action => (action.activity as Message) && store.getState().shell.lastInputViaSpeech)
    .map(action => speakFromMsg(action.activity as Message, store.getState().format.locale) as ShellAction);

const stopSpeaking: Epic<ChatActions, ChatState> = (action$) =>
    action$.ofType(
        'Update_Input',
        'Listening_Starting',
        'Send_Message',
        'Card_Action_Clicked',
        'Stop_Speaking'
    )
    .do(Speech.SpeechSynthesizer.stopSpeaking)
    .map(_ => nullAction)

const stopListening: Epic<ChatActions, ChatState> = (action$) =>
    action$.ofType(
        'Listening_Stop',
        'Card_Action_Clicked'
    )
    .do(Speech.SpeechRecognizer.stopRecognizing)
    .map(_ => nullAction)

const startListening:Epic<ChatActions, ChatState> = (action$, store) =>
    action$.ofType('Listening_Starting')
    .do((action : ShellAction) => {
        var locale = store.getState().format.locale;
        var onIntermediateResult = (srText : string) => { store.dispatch({ type: 'Update_Input', input: srText, source:"speech" })};
        var onFinalResult = (srText : string) => {
                srText = srText.replace(/^[.\s]+|[.\s]+$/g, "");
                onIntermediateResult(srText);
                store.dispatch({ type: 'Listening_Stop' });
                store.dispatch(sendChatMessage(srText, store.getState().connection.user, locale));
            };
        var onAudioStreamStart = () => { store.dispatch({ type: 'Listening_Start' }) };
<<<<<<< HEAD
        var onRecognitionFailed = () => { store.dispatch({ type: 'Clear_Typing' })};
=======
        var onRecognitionFailed = () => { store.dispatch({ type: 'Listening_Stop' })};
>>>>>>> 6e807ee2
        Speech.SpeechRecognizer.startRecognizing(locale, onIntermediateResult, onFinalResult, onAudioStreamStart, onRecognitionFailed);
    })
    .map(_ => nullAction) 

const listeningSilenceTimeout: Epic<ChatActions, ChatState> = (action$, store) =>
{
    const cancelMessages$ = action$.ofType('Update_Input', 'Listening_Stop');
    return action$.ofType('Listening_Start')
        .mergeMap((action) =>
            Observable.of(({ type: 'Listening_Stop' }) as ShellAction)
            .delay(5000)
            .takeUntil(cancelMessages$));
};

const retrySendMessage: Epic<ChatActions, ChatState> = (action$) =>
    action$.ofType('Send_Message_Retry')
    .map(action => ({ type: 'Send_Message_Try', clientActivityId: action.clientActivityId } as HistoryAction));

const updateSelectedActivity: Epic<ChatActions, ChatState> = (action$, store) =>
    action$.ofType(
        'Send_Message_Succeed',
        'Send_Message_Fail',
        'Show_Typing',
        'Clear_Typing'
    )
    .map(action => {
        const state = store.getState();
        if (state.connection.selectedActivity)
            state.connection.selectedActivity.next({ activity: state.history.selectedActivity });
        return nullAction;
    });

const showTyping: Epic<ChatActions, ChatState> = (action$) =>
    action$.ofType('Show_Typing')
    .delay(3000)
    .map(action => ({ type: 'Clear_Typing', id: action.activity.id } as HistoryAction));

const sendTyping: Epic<ChatActions, ChatState> = (action$, store) =>
    action$.ofType('Update_Input')
    .map(_ => store.getState())
    .filter(state => state.shell.sendTyping)
    .throttleTime(3000)
    .do(_ => konsole.log("sending typing"))
    .flatMap(state =>
        state.connection.botConnection.postActivity({
            type: 'typing',
            from: state.connection.user
        })
        .map(_ => nullAction)
        .catch(error => Observable.of(nullAction))
    );

// Now we put it all together into a store with middleware

import { Store, createStore as reduxCreateStore, combineReducers } from 'redux';
import { combineEpics, createEpicMiddleware } from 'redux-observable';

export const createStore = () =>
    reduxCreateStore(
        combineReducers<ChatState>({
            shell,
            format,
            size,
            connection,
            history
        }),
        applyMiddleware(createEpicMiddleware(combineEpics(
            updateSelectedActivity,
            sendMessage,
            trySendMessage,
            retrySendMessage,
            showTyping,
            sendTyping,
            speakSSML,
            speakOnMessageReceived,
            startListening,
            stopListening,
            stopSpeaking,
            listeningSilenceTimeout,
        )))
    );

export type ChatStore = Store<ChatState>;
<|MERGE_RESOLUTION|>--- conflicted
+++ resolved
@@ -540,11 +540,7 @@
                 store.dispatch(sendChatMessage(srText, store.getState().connection.user, locale));
             };
         var onAudioStreamStart = () => { store.dispatch({ type: 'Listening_Start' }) };
-<<<<<<< HEAD
-        var onRecognitionFailed = () => { store.dispatch({ type: 'Clear_Typing' })};
-=======
         var onRecognitionFailed = () => { store.dispatch({ type: 'Listening_Stop' })};
->>>>>>> 6e807ee2
         Speech.SpeechRecognizer.startRecognizing(locale, onIntermediateResult, onFinalResult, onAudioStreamStart, onRecognitionFailed);
     })
     .map(_ => nullAction) 
