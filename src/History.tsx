import * as React from 'react';
<<<<<<< HEAD
import { Reducer } from 'redux';
=======
import { Reducer, Unsubscribe } from 'redux';
>>>>>>> c04eb245
//import { Timestamp } from './Timestamp';
import { Activity, Message } from './BotConnection';
import { getStore, getState, HistoryAction } from './Store';
import { HistoryMessage } from './HistoryMessage';
import { Observable, Subscription } from '@reactivex/rxjs';

<<<<<<< HEAD

interface Props {
    allowMessageSelection: boolean
}

export class History extends React.Component<Props, {}> {
    scrollMe:any;
    autoscrollSubscription:Subscription;
    storeUnsubscribe:any;

=======

interface Props {
    allowMessageSelection: boolean
}

export class History extends React.Component<Props, {}> {
    scrollMe: Element;
    autoscrollSubscription: Subscription;
    storeUnsubscribe: Unsubscribe;

>>>>>>> c04eb245
    constructor(props: Props) {
        super(props);
    }

    componentWillMount() {
        this.storeUnsubscribe = getStore().subscribe(() =>
            this.forceUpdate()
        );
    }

    componentDidMount() {
        this.autoscrollSubscription = Observable
        .fromEvent<any>(this.scrollMe, 'scroll')
        .map(e => e.target.scrollTop + e.target.offsetHeight >= e.target.scrollHeight)
        .distinctUntilChanged()
        .subscribe(autoscroll =>
            getStore().dispatch({ type: 'Set_Autoscroll', autoscroll } as HistoryAction)
        );
    }

    componentWillUnmount() {
        this.autoscrollSubscription.unsubscribe();
        this.storeUnsubscribe();
    }

    componentDidUpdate(prevProps:{}, prevState:{}) {
        if (getState().history.autoscroll)
            this.scrollMe.scrollTop = this.scrollMe.scrollHeight;
    }

<<<<<<< HEAD
    onMessageClicked = (e: React.SyntheticEvent<any>, activity: Activity) => {
=======
    onMessageClicked(e: React.SyntheticEvent<any>, activity: Activity) {
>>>>>>> c04eb245
        e.preventDefault();
        e.stopPropagation();
        getStore().dispatch({ type: 'Select_Activity', selectedActivity: activity } as HistoryAction);
    }

    render() {
        const state = getState();
        return (
            <div className="wc-message-groups" ref={ ref => this.scrollMe = ref }>
                <div className="wc-message-group">
                { state.history.activities
                    .filter(activity => activity.type === "message" && (activity.from.id != state.connection.user.id || !activity.id))
<<<<<<< HEAD
                    .map((activity:Message, index) =>
                        <div key={index} className={ 'wc-message wc-message-from-' + (activity.from.id === state.connection.user.id ? 'me' : 'bot') }>
=======
                    .map((activity:Message) =>
                        <div className={ 'wc-message wc-message-from-' + (activity.from.id === state.connection.user.id ? 'me' : 'bot') }>
>>>>>>> c04eb245
                            <div className={ 'wc-message-content' + (this.props.allowMessageSelection ? ' clickable' : '') + (activity === state.history.selectedActivity ? ' selected' : '') } onClick={ e => this.props.allowMessageSelection ? this.onMessageClicked(e, activity) : undefined }>
                                <svg className="wc-message-callout">
                                    <path className="point-left" d="m0,0 h12 v10 z" />
                                    <path className="point-right" d="m0,10 v-10 h12 z" />
                                </svg>
                                <HistoryMessage activity={ activity }/>
                            </div>
                            <div className="wc-message-from">{ activity.from.id === state.connection.user.id ? 'you' : activity.from.id }</div>
                        </div>
                    )
                }
                </div>
            </div>
        );
    }
}

// <Timestamp timestamp={ messagegroup.timestamp } />
// { activities.map(activity => <HistoryMessage message={ activity } actions={ this.props.actions }/>) }<|MERGE_RESOLUTION|>--- conflicted
+++ resolved
@@ -1,27 +1,11 @@
 import * as React from 'react';
-<<<<<<< HEAD
-import { Reducer } from 'redux';
-=======
-import { Reducer, Unsubscribe } from 'redux';
->>>>>>> c04eb245
+import { Unsubscribe } from 'redux';
 //import { Timestamp } from './Timestamp';
 import { Activity, Message } from './BotConnection';
 import { getStore, getState, HistoryAction } from './Store';
 import { HistoryMessage } from './HistoryMessage';
 import { Observable, Subscription } from '@reactivex/rxjs';
 
-<<<<<<< HEAD
-
-interface Props {
-    allowMessageSelection: boolean
-}
-
-export class History extends React.Component<Props, {}> {
-    scrollMe:any;
-    autoscrollSubscription:Subscription;
-    storeUnsubscribe:any;
-
-=======
 
 interface Props {
     allowMessageSelection: boolean
@@ -32,7 +16,6 @@
     autoscrollSubscription: Subscription;
     storeUnsubscribe: Unsubscribe;
 
->>>>>>> c04eb245
     constructor(props: Props) {
         super(props);
     }
@@ -63,11 +46,7 @@
             this.scrollMe.scrollTop = this.scrollMe.scrollHeight;
     }
 
-<<<<<<< HEAD
-    onMessageClicked = (e: React.SyntheticEvent<any>, activity: Activity) => {
-=======
     onMessageClicked(e: React.SyntheticEvent<any>, activity: Activity) {
->>>>>>> c04eb245
         e.preventDefault();
         e.stopPropagation();
         getStore().dispatch({ type: 'Select_Activity', selectedActivity: activity } as HistoryAction);
@@ -80,13 +59,8 @@
                 <div className="wc-message-group">
                 { state.history.activities
                     .filter(activity => activity.type === "message" && (activity.from.id != state.connection.user.id || !activity.id))
-<<<<<<< HEAD
                     .map((activity:Message, index) =>
                         <div key={index} className={ 'wc-message wc-message-from-' + (activity.from.id === state.connection.user.id ? 'me' : 'bot') }>
-=======
-                    .map((activity:Message) =>
-                        <div className={ 'wc-message wc-message-from-' + (activity.from.id === state.connection.user.id ? 'me' : 'bot') }>
->>>>>>> c04eb245
                             <div className={ 'wc-message-content' + (this.props.allowMessageSelection ? ' clickable' : '') + (activity === state.history.selectedActivity ? ' selected' : '') } onClick={ e => this.props.allowMessageSelection ? this.onMessageClicked(e, activity) : undefined }>
                                 <svg className="wc-message-callout">
                                     <path className="point-left" d="m0,0 h12 v10 z" />
