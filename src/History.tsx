--- conflicted
+++ resolved
@@ -1,20 +1,28 @@
 import * as React from 'react';
 //import { Timestamp } from './Timestamp';
-import { Activity, User } from './BotConnection';
-import { HistoryAction, ChatStore } from './Store';
+import { Activity, User, IBotConnection } from './BotConnection';
+import { HistoryAction, ChatState } from './Store';
 import { ActivityView } from './ActivityView';
-import { sendMessage, sendPostBack, FormatOptions, konsole } from './Chat';
+import { sendMessage, sendPostBack, FormatOptions, konsole, ActivityOrID } from './Chat';
 import { Strings } from './Strings';
+import { Dispatch, connect } from 'react-redux';
+import { BehaviorSubject } from 'rxjs';
 
 interface Props {
-    store: ChatStore,
-    selectActivity?: (activity: Activity) => void
+    options: FormatOptions,
+    strings: Strings,
+    activities: Activity[],
+    selectedActivity: Activity
+    user: User,
+    botConnection: IBotConnection,
+    selectedActivitySubject: BehaviorSubject<ActivityOrID>,
+    dispatch: Dispatch<any>
 }
 
-export class History extends React.Component<Props, {}> {
-    scrollMe: HTMLDivElement;
-    scrollToBottom = true;
-    resizeListener = () => this.autoscroll();
+class HistoryContainer extends React.Component<Props, {}> {
+    private scrollMe: HTMLDivElement;
+    private scrollToBottom = true;
+    private resizeListener = () => this.autoscroll();
 
     constructor(props: Props) {
         super(props);
@@ -36,30 +44,22 @@
         this.autoscroll();
     }
 
-    autoscroll() {
+    private autoscroll() {
         if (this.scrollToBottom)
             this.scrollMe.scrollTop = this.scrollMe.scrollHeight - this.scrollMe.offsetHeight;
     }
 
-    onClickRetry(activity: Activity) {
-        // Since this is a click on an anchor, we need to stop it
-        // from trying to actually follow a (nonexistant) link
-<<<<<<< HEAD
-        trySendMessage(this.props.store, activity.channelData.clientActivityId, true);
-=======
-        e.preventDefault();
-        e.stopPropagation();
-        this.props.store.dispatch<HistoryAction>({ type: 'Send_Message_Retry', clientActivityId: activity.channelData.clientActivityId });
->>>>>>> ae12982a
+    private onClickRetry(activity: Activity) {
+        this.props.dispatch<HistoryAction>({ type: 'Send_Message_Retry', clientActivityId: activity.channelData.clientActivityId });
     }
 
-    onClickButton(type: string, value: string) {
+    private onClickButton(type: string, value: string) {
         switch (type) {
             case "imBack":
-                sendMessage(this.props.store, value);
+                sendMessage(this.props.dispatch, value, this.props.user);
                 break;
             case "postBack":
-                sendPostBack(this.props.store, value);
+                sendPostBack(this.props.botConnection, value, this.props.user);
                 break;
 
             case "openUrl":
@@ -72,64 +72,58 @@
             }
     }
 
+    private onSelectActivity(activity: Activity) {
+        this.props.selectedActivitySubject.next({ activity });
+    }
+
     render() {
-        const state = this.props.store.getState();
-
-        return <HistoryView
-                activities={ state.history.activities }
-                selectedActivity={ state.history.selectedActivity }
-                user={ state.connection.user }
-                options={ state.format.options }
-                strings={ state.format.strings }
-                onClickButton={ (type, value) => this.onClickButton(type, value) }
-                onClickActivity={ this.props.selectActivity }
-                onClickRetry={ (e, activity) => this.onClickRetry(e, activity) }
-                onImageLoad={ () => this.autoscroll() }
-                setScroll={ div => this.scrollMe = div }
-            />;
+        console.log("rendering History");
+        return (
+            <div className="wc-message-groups" ref={ div => this.scrollMe = div }>
+                <div className="wc-message-group">
+                    <div className="wc-message-group-content">
+                        { this.props.activities.map((activity, index) => 
+                            <WrappedActivity 
+                                key={ 'message' + index }
+                                activity={ activity }
+                                showTimestamp={ index === this.props.activities.length - 1 || (index + 1 < this.props.activities.length && suitableInterval(activity, this.props.activities[index + 1])) }
+                                selected={ activity === this.props.selectedActivity }
+                                fromMe={ activity.from.id === this.props.user.id }
+                                options={ this.props.options }
+                                strings={ this.props.strings }
+                                onClickButton={ (type, value) => this.onClickButton(type, value) }
+                                onClickActivity={ this.props.selectedActivitySubject && (() => this.onSelectActivity(activity)) }
+                                onClickRetry={ e => {
+                                    // Since this is a click on an anchor, we need to stop it
+                                    // from trying to actually follow a (nonexistant) link
+                                    e.preventDefault();
+                                    e.stopPropagation();
+                                    this.onClickRetry(activity)
+                                } }
+                                onImageLoad={ () => this.autoscroll() }
+                            />
+                        ) }
+                    </div>
+                </div>
+            </div>
+        )
     }
 }
 
+export const History = connect(
+    (state: ChatState) => ({
+        options: state.format.options,
+        strings: state.format.strings,
+        activities: state.history.activities,
+        selectedActivity: state.history.selectedActivity,
+        user: state.connection.user,
+        botConnection: state.connection.botConnection,
+        selectedActivitySubject: state.connection.selectedActivity
+    })
+)(HistoryContainer)
+
 const suitableInterval = (current: Activity, next: Activity) =>
     Date.parse(next.timestamp) - Date.parse(current.timestamp) > 5 * 60 * 1000;
-
-const HistoryView = (props: {
-    activities: Activity[],
-    selectedActivity: Activity,
-    user: User,
-    options: FormatOptions,
-    strings: Strings,
-    onClickButton: (type: string, value: string) => void,
-    onClickActivity: (activity: Activity) => void,
-    onClickRetry: (activity: Activity) => void,
-    onImageLoad: () => void,
-    setScroll: (div: HTMLDivElement) => void
-}) => 
-    <div className="wc-message-groups" ref={ props.setScroll }>
-        <div className="wc-message-group">
-            <div className="wc-message-group-content">
-                { props.activities.map((activity, index) => 
-                    <WrappedActivity 
-                        key={ 'message' + index }
-                        activity={ activity }
-                        showTimestamp={ index === props.activities.length - 1 || (index + 1 < props.activities.length && suitableInterval(activity, props.activities[index + 1])) }
-                        selected={ activity === props.selectedActivity }
-                        fromMe={ activity.from.id === props.user.id }
-                        options={ props.options }
-                        strings={ props.strings }
-                        onClickButton={ props.onClickButton }
-                        onClickActivity={ props.onClickActivity && (() => props.onClickActivity(activity)) }
-                        onClickRetry={ e => {
-                            e.preventDefault();
-                            e.stopPropagation();
-                            props.onClickRetry(activity)
-                        },
-                        onImageLoad={ props.onImageLoad }
-                    />
-                ) }
-            </div>
-        </div>
-    </div>;
 
 interface WrappedActivityProps {
     activity: Activity,
