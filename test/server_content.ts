import * as dl from "../node_modules/botframework-directlinejs/built/directLine";
let config = require('./mock_dl_server_config');
const asset_url = "http://localhost:" + config["port"] + "/assets/";

var bot: dl.User = {
    id: "bot",
    name: "botname"
}

/*
 * Activity for Animation
 * 
 */
export var ani_card: dl.Message = {
    type: "message",
    from: bot,
    timestamp: new Date().toUTCString(),
    channelId: "webchat",
    text: "",
    attachments: [
        <dl.AnimationCard>{
            contentType: "application/vnd.microsoft.card.animation",
            content: {
                title: "title",
                subtitle: "animation",
                text: "No buttons, No Image, Autoloop, Autostart, Sharable",
                media: [{ url: asset_url + "surface_anim.gif", profile: "animation" }],
                autoloop: true,
                autostart: true
            }
        }
    ]
}

/*
 * Activity for Carousel
 * 
 */
<<<<<<< HEAD
=======
var car_attach1: dl.HeroCard = {
    contentType: "application/vnd.microsoft.card.hero",
    content: {
        title: "Details about image 1",
        text: "Price: $XXX.XX USD",
        images: [
            {
                url: asset_url + "surface1.jpg",
            }
        ],
        buttons: [
            {
                type: "imBack",
                value: "Place to buy",
                title: "Places To Buy"
            },
            {
                type: "imBack",
                value: "Related Products",
                title: "Related Products"
            }
        ]
    }
}

var car_attach2: dl.HeroCard = {
    contentType: "application/vnd.microsoft.card.hero",
    content: {
        title: "Details about image 2",
        text: "Price: $XXX.XX USD",
        images: [
            {
                "url": asset_url + "surface2.jpg"
            }
        ],
        buttons: [
            {
                "type": "imBack",
                "value": "Place to buy",
                "title": "Places To Buy"
            },
            {
                "type": "imBack",
                "value": "Related Products",
                "title": "Related Products"
            }
        ]
    }
}

var car_attach3: dl.HeroCard = {
    contentType: "application/vnd.microsoft.card.hero",
    content: {
        title: "Details about image 3",
        text: "Price: $XXX.XX USD",
        images: [
            {
                "url": asset_url + "surface3.jpg"
            }
        ],
        buttons: [
            {
                "type": "imBack",
                "value": "Place to buy",
                "title": "Places To Buy"
            },
            {
                "type": "imBack",
                "value": "Related Products",
                "title": "Related Products"
            }
        ]
    }
}

var car_attach4: dl.HeroCard = {
    contentType: "application/vnd.microsoft.card.hero",
    content: {
        title: "Details about image 4",
        text: "Price: $XXX.XX USD",
        images: [
            {
                "url": asset_url + "surface4.jpg"
            }
        ],
        buttons: [
            {
                "type": "imBack",
                "value": "Place to buy",
                "title": "Places To Buy"
            },
            {
                "type": "imBack",
                "value": "Related Products",
                "title": "Related Products"
            }
        ]
    }
}

export var adaptive_cardsFn = function (json: any) {
    var acMessage: dl.Message = {
        type: "message",
        from: bot,
        timestamp: new Date().toUTCString(),
        channelId: "webchat",
        attachments: [
            { contentType: "application/vnd.microsoft.card.adaptive", content: json }
        ]
    };

    return acMessage;
}

>>>>>>> 53718dff
export var car_card: dl.Message = {
    type: "message",
    from: bot,
    timestamp: new Date().toUTCString(),
    channelId: "webchat",
    text: "",
    attachmentLayout: "carousel",
    attachments: [
        <dl.HeroCard>{
            contentType: "application/vnd.microsoft.card.hero",
            content: {
                title: "Details about image 1",
                text: "Price: $XXX.XX USD",
                images: [
                    {
                        url: asset_url + "surface1.jpg",
                    }
                ],
                buttons: [
                    {
                        type: "imBack",
                        value: "Place to buy",
                        title: "Places To Buy"
                    },
                    {
                        type: "imBack",
                        value: "Related Products",
                        title: "Related Products"
                    }
                ]
            }
        },
        <dl.HeroCard>{
            contentType: "application/vnd.microsoft.card.hero",
            content: {
                title: "Details about image 2",
                text: "Price: $XXX.XX USD",
                images: [
                    {
                        "url": asset_url + "surface2.jpg"
                    }
                ],
                buttons: [
                    {
                        "type": "imBack",
                        "value": "Place to buy",
                        "title": "Places To Buy"
                    },
                    {
                        "type": "imBack",
                        "value": "Related Products",
                        "title": "Related Products"
                    }
                ]
            }            
        },
        <dl.HeroCard>{
            contentType: "application/vnd.microsoft.card.hero",
            content: {
                title: "Details about image 3",
                text: "Price: $XXX.XX USD",
                images: [
                    {
                        "url": asset_url + "surface3.jpg"
                    }
                ],
                buttons: [
                    {
                        "type": "imBack",
                        "value": "Place to buy",
                        "title": "Places To Buy"
                    },
                    {
                        "type": "imBack",
                        "value": "Related Products",
                        "title": "Related Products"
                    }
                ]
            }            
        },
        <dl.HeroCard>{
            contentType: "application/vnd.microsoft.card.hero",
            content: {
                title: "Details about image 4",
                text: "Price: $XXX.XX USD",
                images: [
                    {
                        "url": asset_url + "surface4.jpg"
                    }
                ],
                buttons: [
                    {
                        "type": "imBack",
                        "value": "Place to buy",
                        "title": "Places To Buy"
                    },
                    {
                        "type": "imBack",
                        "value": "Related Products",
                        "title": "Related Products"
                    }
                ]
            }            
        },
    ]
}

export var smallcar_card: dl.Message = {
    type: "message",
    from: bot,
    timestamp: new Date().toUTCString(),
    channelId: "webchat",
    text: "",
    attachmentLayout: "carousel",
    attachments: [car_card.attachments[0]]
}

/*
 * Activity for Markdown
 * 
 */
export var mar_card: dl.Message = {
    type: "message",
    from: bot,
    timestamp: new Date().toUTCString(),
    channelId: "webchat",
    textFormat: "markdown",
    text: "## Basic formatting\r\n\r\nParagraphs can be written like so. A paragraph is the \r\nbasic block of Markdown. \r\nA paragraph is what text will turn \r\ninto when there is no reason it should become anything else.\r\n\r\nParagraphs must be separated by a blank line. Basic formatting of *italics* and **bold** is supported. This *can be **nested** like* so.\r\n\r\n#### Lists\r\n\r\n### Ordered list\r\n\r\n1. one\r\n2. two\r\n3. three\r\n4. four\r\n\r\n### Unordered list\r\n\r\n* An item\r\n* Another item\r\n* Yet another item\r\n* And there's more...\r\n\r\n## Paragraph modifiers\r\n\r\n### Code block\r\n\r\n```\r\nCode blocks are very useful for developers and other \r\npeople who look at code or other things that are written \r\nin plain text. As you can see, it uses a fixed-width font.\r\n```\r\n\r\nYou can also make `inline code` to add code into other things.\r\n\r\n### Quote\r\n\r\n> Here is a quote. What this is should be self explanatory. \r\n> Quotes are automatically indented when they are used.\r\n\r\n# h1\r\n## h2\r\n### h3\r\n#### h4\r\n\r\n### Headings *can* also contain **formatting**\r\n\r\n## URLs\r\n\r\nURLs can be made in a handful of ways:\r\n\r\n* A named link to [MarkItDown][3]. The easiest way to do these is to select what you want to make a link and hit `Ctrl+L`.\r\n* Another named link to [MarkItDown](http://www.markitdown.net/)\r\n* Sometimes you just want a URL like <http://www.markitdown.net/>.\r\n\r\n## Images\r\nThis is an image\r\n\r\n![Image of Yaktocat](https://octodex.github.com/images/yaktocat.png)\r\n\r\n\r\n## Horizontal rule\r\n\r\nA horizontal rule is a line that goes across the middle of the page.\r\n\r\n---\r\n\r\nIt's sometimes handy for breaking things up.\r\n\r\n\r\n## Table\r\n|header1|header 2|\r\n|----|----|\r\n| cell 1 | cell 2|\r\n| cell three | cell four|\r\n\r\n## Whitespace\r\n\r\nHere's a line.\r\n\r\nThis has the standard two newlines before it.\r\n\r\n\r\n\r\nThis has four newlines before it.\r\n\r\n\r\n\r\n\r\n\r\nThis has six newlines before it.\r\n\r\n<br/><br/><br/><br/>This has two newlines and four &lt;br/&gt; tags before it."
}

/*
 * Activity for SignIn
 * 
 */
export var si_card: dl.Message = {
    type: "message",
    from: bot,
    timestamp: new Date().toUTCString(),
    channelId: "webchat",
    attachments: [
        <dl.Signin>{
            contentType: "application/vnd.microsoft.card.signin",
            content: {
                text: "Login to signin sample",
                buttons: [
                    {
                        type: "signin",
                        title: "Signin",
                        value: "https://login.live.com/"
                    }
                ]
            }
        }
    ]
}

/*
 * Activity for SuggestedActions
 * 
 */
export var suggested_actions_card: dl.Message = {
    type: "message",
    from: bot,
    timestamp: new Date().toUTCString(),
    channelId: "webchat",
    textFormat: "plain",
    text: "Message Text",
    suggestedActions: {
        actions: [
            {
                type: "imBack",
                title: "Blue",
                value: "Blue",
                image: asset_url + "square-icon.png"
            },
            {
                type: "imBack",
                title: "Red",
                value: "Red",
                image: asset_url + "square-icon-red.png"
            },
            {
                type: "imBack",
                title: "Green",
                value: "Green",
                image: asset_url + "square-icon-green.png"
            }
        ]
    }
}

var receipt_attach: dl.Receipt = {
    contentType: "application/vnd.microsoft.card.receipt",
    content: {
    title: "Rodrigez Bender Hotel Bill",
        items: [
            {
                title: "Hotel Bender (r) Paris.",
                subtitle: "$71 Today up to 27% off Booked in the last 2 hours",
                text: "Futurama. 40 Aliee De la Mare dian Houleuse, Magny-le-Hongre, Seine-Marne.",
                image: {
                    url: "https://testbot.botframework.com/media/hotel-bender.jpg"
                },
                price: "$71"
            },
            {
                title: "Label AAAA",
                price: "$140"
            },
            {
                title: "Label BBBB",
                price: "$110"
            }
        ],
        facts: [
            {
                key: "Order Number",
                value: "1234567890"
            },
            {
                key: "expected delivery time",
                value: "2016.06.15"
            },
            {
                key: "Payment Method",
                value: " VISA 0987"
            },
            {
                key: "Delivery Address",
                value: "Prague, Andel, 14700"
            }
        ],
        total: "$341.40",
        tax: "$20.40",
        buttons: [
            {
                type: "imBack",
                title: "Thumbs Up",
                value: "I like it"
            },
            {
                type: "imBack",
                title: "Thumbs Down",
                value: "I don't like it"
            }
        ]
    }
}

export var receipt_card: dl.Message = {
    type: "message",
    from: bot,
    timestamp: new Date().toUTCString(),
    channelId: "webchat",
    text: "",
    attachmentLayout: "carousel",
    attachments: [receipt_attach]
}<|MERGE_RESOLUTION|>--- conflicted
+++ resolved
@@ -30,112 +30,6 @@
             }
         }
     ]
-}
-
-/*
- * Activity for Carousel
- * 
- */
-<<<<<<< HEAD
-=======
-var car_attach1: dl.HeroCard = {
-    contentType: "application/vnd.microsoft.card.hero",
-    content: {
-        title: "Details about image 1",
-        text: "Price: $XXX.XX USD",
-        images: [
-            {
-                url: asset_url + "surface1.jpg",
-            }
-        ],
-        buttons: [
-            {
-                type: "imBack",
-                value: "Place to buy",
-                title: "Places To Buy"
-            },
-            {
-                type: "imBack",
-                value: "Related Products",
-                title: "Related Products"
-            }
-        ]
-    }
-}
-
-var car_attach2: dl.HeroCard = {
-    contentType: "application/vnd.microsoft.card.hero",
-    content: {
-        title: "Details about image 2",
-        text: "Price: $XXX.XX USD",
-        images: [
-            {
-                "url": asset_url + "surface2.jpg"
-            }
-        ],
-        buttons: [
-            {
-                "type": "imBack",
-                "value": "Place to buy",
-                "title": "Places To Buy"
-            },
-            {
-                "type": "imBack",
-                "value": "Related Products",
-                "title": "Related Products"
-            }
-        ]
-    }
-}
-
-var car_attach3: dl.HeroCard = {
-    contentType: "application/vnd.microsoft.card.hero",
-    content: {
-        title: "Details about image 3",
-        text: "Price: $XXX.XX USD",
-        images: [
-            {
-                "url": asset_url + "surface3.jpg"
-            }
-        ],
-        buttons: [
-            {
-                "type": "imBack",
-                "value": "Place to buy",
-                "title": "Places To Buy"
-            },
-            {
-                "type": "imBack",
-                "value": "Related Products",
-                "title": "Related Products"
-            }
-        ]
-    }
-}
-
-var car_attach4: dl.HeroCard = {
-    contentType: "application/vnd.microsoft.card.hero",
-    content: {
-        title: "Details about image 4",
-        text: "Price: $XXX.XX USD",
-        images: [
-            {
-                "url": asset_url + "surface4.jpg"
-            }
-        ],
-        buttons: [
-            {
-                "type": "imBack",
-                "value": "Place to buy",
-                "title": "Places To Buy"
-            },
-            {
-                "type": "imBack",
-                "value": "Related Products",
-                "title": "Related Products"
-            }
-        ]
-    }
 }
 
 export var adaptive_cardsFn = function (json: any) {
@@ -152,7 +46,10 @@
     return acMessage;
 }
 
->>>>>>> 53718dff
+/*
+ * Activity for Carousel
+ * 
+ */
 export var car_card: dl.Message = {
     type: "message",
     from: bot,
