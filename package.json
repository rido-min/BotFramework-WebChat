{
  "name": "botframework-webchat",
  "version": "0.10.8",
  "description": "Embeddable web chat control for the Microsoft Bot Framework",
  "main": "built/BotChat.js",
  "types": "built/BotChat.d.ts",
  "scripts": {
    "build-test": "tsc -p ./test/mock_dl && tsc -p ./test",
    "build-test-watch": "concurrently \"tsc -w -p ./test/mock_dl\" \"tsc -w -p ./test\"",
<<<<<<< HEAD
    "build-css": "node-sass ./src/scss/ -o . && rimraf ./includes/",
    "build-css-watch": "node-sass ./src/scss/ -o . -w",
    "build": "tsc && npm run build-css && webpack --progress",
=======
    "build-css": "node-sass ./src/scss/ -o .",
    "build-ac-config": "ac-scss2json ./src/scss/includes/adaptive-card-config.scss > adaptivecards-hostconfig.json",
    "build-all-style": "npm run build-css && npm run build-ac-config && webpack",
    "build": "npm run build-css && tsc && webpack --progress",
>>>>>>> 59b6b963
    "watch": "npm-run-all -p -r -l tsc-watch webpack-watch build-css-watch",
    "tsc-watch": "tsc -w",
    "webpack": "webpack",
    "webpack-watch": "webpack --progress --watch",
    "clean": "rimraf built",
    "prepublish": "tsc && npm run build-css && webpack --progress --config webpack.production.config.js",
    "start": "http-server -p 8000",
    "test": "concurrently  \"node test/mock_dl/index.js\" \"mocha test\" ",
    "mock": "node test/mock_dl/index.js"
  },
  "repository": {
    "type": "git",
    "url": "git://git@github.com/Microsoft/BotFramework-WebChat.git"
  },
  "author": "Microsoft Corp",
  "license": "MIT",
  "dependencies": {
    "@types/react": "^15.0.21",
    "botframework-directlinejs": "^0.9.6",
    "core-js": "^2.4.1",
    "markdown-it": "^8.3.1",
    "microsoft-adaptivecards": "^0.6.0",
    "react": "^15.4.2",
    "react-dom": "^15.4.2",
    "react-redux": "^5.0.3",
    "redux": "^3.6.0",
    "redux-observable": "^0.13.0",
    "rimraf": "^2.6.1",
    "rxjs": "^5.3.0",
    "tslib": "^1.6.0",
    "typescript": "2.3"
  },
  "devDependencies": {
    "@types/body-parser": "0.0.33",
    "@types/chai": "^3.4.34",
    "@types/chai-subset": "^1.0.29",
    "@types/deep-freeze": "0.0.29",
    "@types/express": "^4.0.35",
    "@types/markdown-it": "0.0.2",
    "@types/nightmare": "^1.6.30",
    "@types/react-dom": "^0.14.23",
    "@types/react-redux": "^4.4.38",
    "awesome-typescript-loader": "^3.1.2",
    "body-parser": "^1.16.0",
    "chai": "^3.5.0",
    "chai-subset": "^1.4.0",
    "concurrently": "^3.1.0",
    "deep-freeze": "0.0.1",
    "dotenv": "^4.0.0",
    "expose-loader": "^0.7.3",
    "express": "^4.14.0",
    "fs-extra": "^1.0.0",
    "http-server": "^0.9.0",
    "microsoft-adaptivecards-scss-to-json": "^1.2.0",
    "mocha": "^3.2.0",
    "nightmare": "^2.8.1",
    "node-sass": "^4.5.0",
    "nodemon": "^1.11.0",
    "npm-run-all": "^3.1.2",
    "remote": "^0.2.6",
    "source-map-loader": "^0.2.1",
    "typescript": "2.2.2",
    "vo": "^4.0.2",
    "webpack": "^2.3.3"
  }
}<|MERGE_RESOLUTION|>--- conflicted
+++ resolved
@@ -7,16 +7,10 @@
   "scripts": {
     "build-test": "tsc -p ./test/mock_dl && tsc -p ./test",
     "build-test-watch": "concurrently \"tsc -w -p ./test/mock_dl\" \"tsc -w -p ./test\"",
-<<<<<<< HEAD
     "build-css": "node-sass ./src/scss/ -o . && rimraf ./includes/",
-    "build-css-watch": "node-sass ./src/scss/ -o . -w",
-    "build": "tsc && npm run build-css && webpack --progress",
-=======
-    "build-css": "node-sass ./src/scss/ -o .",
     "build-ac-config": "ac-scss2json ./src/scss/includes/adaptive-card-config.scss > adaptivecards-hostconfig.json",
     "build-all-style": "npm run build-css && npm run build-ac-config && webpack",
     "build": "npm run build-css && tsc && webpack --progress",
->>>>>>> 59b6b963
     "watch": "npm-run-all -p -r -l tsc-watch webpack-watch build-css-watch",
     "tsc-watch": "tsc -w",
     "webpack": "webpack",
